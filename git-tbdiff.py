--- conflicted
+++ resolved
@@ -290,25 +290,7 @@
         process_lhs_orphans()
         if i < la:
             idiff = list(difflib.unified_diff(dA[sA[i]], dB[u]))
-<<<<<<< HEAD
             pmap.append((i, j, idiff))
-=======
-            if idiff:
-                format_commit_line(i, sA[i], j, u, has_diff=True)
-                if options.patches:
-                    for line in idiff[2:]: # starts with --- and +++ lines
-                        c = ''
-                        if line.startswith('+'):
-                            c = c_new
-                        elif line.startswith('-'):
-                            c = c_old
-                        elif line.startswith('@@'):
-                            c = c_frag
-                        print "    %s%s%s" % (c, line.rstrip('\n'), c_reset)
-                    print
-            else:
-                format_commit_line(i, sA[i], j, u)
->>>>>>> f68dc8d5
             lhs_prior_counter[i+1:] -= 1
         else:
             pmap.append((None, j, None))
@@ -327,15 +309,16 @@
             format_commit_line(i, sA[i], j, sB[j], has_diff=False)
         else:
             format_commit_line(i, sA[i], j, sB[j], has_diff=True)
-            for line in idiff[2:]: # starts with --- and +++ lines
-                c = ''
-                if line.startswith('+'):
-                    c = c_new
-                elif line.startswith('-'):
-                    c = c_old
-                elif line.startswith('@@'):
-                    c = c_frag
-                print "    %s%s%s" % (c, line.rstrip('\n'), c_reset)
+            if options.patches:
+                for line in idiff[2:]: # starts with --- and +++ lines
+                    c = ''
+                    if line.startswith('+'):
+                        c = c_new
+                    elif line.startswith('-'):
+                        c = c_old
+                    elif line.startswith('@@'):
+                        c = c_frag
+                    print "    %s%s%s" % (c, line.rstrip('\n'), c_reset)
 
 
 if __name__ == '__main__':
